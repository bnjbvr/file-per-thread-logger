<<<<<<< HEAD
#[macro_use]
extern crate log;
extern crate env_logger;

use std::cell::{RefCell, RefMut};
=======
use std::cell::RefCell;
>>>>>>> f3953e8d
use std::env;
use std::fs::File;
use std::io::{self, Write};
use std::sync::atomic::{AtomicBool, Ordering};
use std::thread;

use env_logger::filter::{Builder, Filter};
use log::{LevelFilter, Metadata, Record};

thread_local! {
    static WRITER: RefCell<Option<io::BufWriter<File>>> = RefCell::new(None);
}

static ALLOW_UNINITIALIZED: AtomicBool = AtomicBool::new(false);

/// Helper struct that can help retrieve a writer, from within a custom format function.
///
/// Use `GetWriter::get()` to retrieve an instance of the writer.
pub struct GetWriter<'a> {
    rc: &'a RefCell<Option<io::BufWriter<File>>>,
}

impl<'a> GetWriter<'a> {
    /// Retrieves a mutable reference to the underlying buffer writer.
    pub fn get(&self) -> RefMut<'a, io::BufWriter<File>> {
        RefMut::map(self.rc.borrow_mut(), |maybe_buf_writer| {
            maybe_buf_writer
                .as_mut()
                .expect("call the logger's initialize() function first")
        })
    }
}

/// Format function to print logs in a custom format.
///
/// Note: to allow for reentrant log invocations, `record.args()` must be reified before the writer
/// has been taken with the `GetWriter` instance, otherwise double borrows runtime panics may
/// occur.
pub type FormatFn = fn(&GetWriter, &Record) -> io::Result<()>;

/// Initializes the current process/thread with a logger, parsing the RUST_LOG environment
/// variables to set the logging level filter and/or directives to set a filter by module name,
/// following the usual env_logger conventions.
///
/// Must be called on every running thread, or else logging will panic the first time it's used.
/// ```
/// use file_per_thread_logger::initialize;
///
/// initialize("log-file-prefix");
/// ```
pub fn initialize(filename_prefix: &str) {
    init_logging(filename_prefix, None)
}

/// Initializes the current process/thread with a logger, parsing the RUST_LOG environment
/// variables to set the logging level filter and/or directives to set a filter by module name,
/// following the usual env_logger conventions. The format function specifies the format in which
/// the logs will be printed.
///
/// To allow for recursive log invocations (a log happening in an argument to log), the format
/// function must take care of reifying the record's argument *before* taking the reference to the
/// writer, at the risk of causing double-borrows runtime panics otherwise.
///
/// Must be called on every running thread, or else logging will panic the first time it's used.
/// ```
/// use file_per_thread_logger::{initialize_with_formatter, FormatFn};
/// use std::io::Write;
///
/// let formatter: FormatFn = |writer, record| {
///     // Reify arguments first, to allow for recursive log invocations.
///     let args = format!("{}", record.args());
///     writeln!(
///         writer,
///         "{} [{}:{}] {}",
///         record.level(),
///         record.file().unwrap_or_default(),
///         record.line().unwrap_or_default(),
///         args,
///     )
/// };
/// initialize_with_formatter("log-file-prefix", formatter);
/// ```
pub fn initialize_with_formatter(filename_prefix: &str, formatter: FormatFn) {
    init_logging(filename_prefix, Some(formatter))
}

/// Allow logs files to be created from threads in which the logger is specifically uninitialized.
/// It can be useful when you don't have control on threads spawned by a dependency, for instance.
///
/// Should be called before calling code that spawns the new threads.
pub fn allow_uninitialized() {
    ALLOW_UNINITIALIZED.store(true, Ordering::Relaxed);
}

fn init_logging(filename_prefix: &str, formatter: Option<FormatFn>) {
    let env_var = env::var_os("RUST_LOG");
    if env_var.is_none() {
        return;
    }

    let level_filter = {
        let mut builder = Builder::new();
        builder.parse(env_var.unwrap().to_str().unwrap());
        builder.build()
    };

    // Ensure the thread local state is always properly initialized.
    WRITER.with(|rc| {
        if rc.borrow().is_none() {
            rc.replace(Some(open_file(filename_prefix)));
        }
    });

    let logger = FilePerThreadLogger::new(level_filter, formatter);
    let _ =
        log::set_boxed_logger(Box::new(logger)).map(|()| log::set_max_level(LevelFilter::max()));

    log::info!("Set up logging; filename prefix is {}", filename_prefix);
}

struct FilePerThreadLogger {
    filter: Filter,
    formatter: Option<FormatFn>,
}

impl FilePerThreadLogger {
    pub fn new(filter: Filter, formatter: Option<FormatFn>) -> Self {
        FilePerThreadLogger { filter, formatter }
    }
}

impl log::Log for FilePerThreadLogger {
    fn enabled(&self, metadata: &Metadata) -> bool {
        self.filter.enabled(metadata)
    }

    fn log(&self, record: &Record) {
        if !self.enabled(record.metadata()) {
            return;
        }

        WRITER.with(|rc| {
            if ALLOW_UNINITIALIZED.load(Ordering::Relaxed) {
                // Initialize the logger with a default value, if it's not done yet.
                let mut rc = rc.borrow_mut();
                if rc.is_none() {
                    *rc = Some(open_file(""));
                }
            }

            if let Some(ref format_fn) = self.formatter {
                let get_writer = GetWriter { rc };
                let _ = format_fn(&get_writer, record);
            } else {
                // A note: we reify the argument first, before taking a hold on the mutable
                // refcell, in case reifing args will cause a reentrant log invocation. Otherwise,
                // we'd end up with a double borrow of the refcell.
                let args = format!("{}", record.args());

                let mut opt_writer = rc.borrow_mut();
                let writer = opt_writer
                    .as_mut()
                    .expect("call the logger's initialize() function first");

                let _ = writeln!(*writer, "{} - {}", record.level(), args);
            }
        })
    }

    fn flush(&self) {
        WRITER.with(|rc| {
            let mut opt_writer = rc.borrow_mut();
            let writer = opt_writer
                .as_mut()
                .expect("call the logger's initialize() function first");
            let _ = writer.flush();
        });
    }
}

/// Open the tracing file for the current thread.
fn open_file(filename_prefix: &str) -> io::BufWriter<File> {
    let curthread = thread::current();
    let tmpstr;
    let mut path = filename_prefix.to_owned();
    path.extend(
        match curthread.name() {
            Some(name) => name.chars(),
            // The thread is unnamed, so use the thread ID instead.
            None => {
                tmpstr = format!("{:?}", curthread.id());
                tmpstr.chars()
            }
        }
        .filter(|ch| ch.is_alphanumeric() || *ch == '-' || *ch == '_'),
    );
    let file = File::create(path).expect("Can't open tracing file");
    io::BufWriter::new(file)
}<|MERGE_RESOLUTION|>--- conflicted
+++ resolved
@@ -1,12 +1,4 @@
-<<<<<<< HEAD
-#[macro_use]
-extern crate log;
-extern crate env_logger;
-
 use std::cell::{RefCell, RefMut};
-=======
-use std::cell::RefCell;
->>>>>>> f3953e8d
 use std::env;
 use std::fs::File;
 use std::io::{self, Write};
